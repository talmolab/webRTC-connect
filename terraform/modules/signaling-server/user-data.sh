--- conflicted
+++ resolved
@@ -85,62 +85,4 @@
 # Add health check to crontab (run every 5 minutes)
 (crontab -l 2>/dev/null || true; echo "*/5 * * * * /usr/local/bin/healthcheck.sh") | crontab -
 
-<<<<<<< HEAD
-echo "Signaling server setup complete" >> /var/log/user-data-complete.log
-=======
-echo "Signaling server setup complete" >> /var/log/user-data-complete.log
-
-# ============================================
-# TURN Server (coturn) Setup
-# ============================================
-%{ if enable_turn && turn_password != "" }
-echo "Setting up TURN server..." >> /var/log/user-data-complete.log
-
-# Install coturn
-apt-get install -y coturn
-
-# Enable coturn service
-sed -i 's/#TURNSERVER_ENABLED=1/TURNSERVER_ENABLED=1/' /etc/default/coturn
-
-# Configure coturn
-cat > /etc/turnserver.conf <<TURNEOF
-# Network configuration
-listening-port=${turn_port}
-listening-ip=0.0.0.0
-external-ip=$PUBLIC_IP/$PRIVATE_IP
-relay-ip=$PRIVATE_IP
-
-# Relay port range
-min-port=49152
-max-port=65535
-
-# Authentication
-realm=sleap-rtc
-server-name=sleap-rtc-turn
-fingerprint
-lt-cred-mech
-
-# Credentials
-user=${turn_username}:${turn_password}
-
-# Logging
-log-file=/var/log/turnserver.log
-verbose
-
-# Security
-no-multicast-peers
-TURNEOF
-
-# Create log file with proper permissions
-touch /var/log/turnserver.log
-chown turnserver:turnserver /var/log/turnserver.log
-
-# Start and enable coturn
-systemctl restart coturn
-systemctl enable coturn
-
-echo "TURN server setup complete" >> /var/log/user-data-complete.log
-%{ endif }
-
-echo "All setup complete" >> /var/log/user-data-complete.log
->>>>>>> 1be2fe12
+echo "Signaling server setup complete" >> /var/log/user-data-complete.log